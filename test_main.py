<<<<<<< HEAD
from unittest.mock import MagicMock, patch

import pytest
import requests

from main import MarkdownScraper


@pytest.fixture
def scraper():
    return MarkdownScraper()


@patch("main.requests.Session.get")
def test_scrape_website_success(mock_get, scraper):
    mock_response = MagicMock()
    mock_response.status_code = 200
    mock_response.text = "<html><head><title>Test</title></head><body></body></html>"
    mock_response.elapsed.total_seconds.return_value = 0.1
    mock_get.return_value = mock_response

    result = scraper.scrape_website("http://example.com")
    assert result == "<html><head><title>Test</title></head><body></body></html>"


@patch("main.requests.Session.get")
def test_scrape_website_http_error(mock_get, scraper):
    mock_response = MagicMock()
    mock_response.raise_for_status.side_effect = requests.exceptions.HTTPError(
        "404 Not Found"
    )
    mock_get.return_value = mock_response

    with pytest.raises(requests.exceptions.HTTPError):
        scraper.scrape_website("http://example.com")


@patch("main.requests.Session.get")
def test_scrape_website_general_error(mock_get, scraper):
    mock_get.side_effect = Exception("Connection error")

    with pytest.raises(Exception) as exc_info:
        scraper.scrape_website("http://example.com")
    assert str(exc_info.value) == "Connection error"


def test_convert_to_markdown(scraper):
    html_content = """<html><head><title>Test</title></head>
    <body>
    <h1>Header 1</h1>
    <p>Paragraph 1</p>
    <a href='http://example.com'>Link</a>
    <img src='image.jpg' alt='Test Image'>
    <ul><li>Item 1</li><li>Item 2</li></ul>
    </body></html>"""

    expected_markdown = """# Test

## Header 1

Paragraph 1

[Link](http://example.com)

![Test Image](image.jpg)

- Item 1
- Item 2"""

    result = scraper.convert_to_markdown(html_content)
    assert result.strip() == expected_markdown.strip()


@patch("builtins.open")
def test_save_markdown(mock_open):
    # setup the mock file object
    mock_file = MagicMock()
    mock_open.return_value.__enter__.return_value = mock_file

    scraper = MarkdownScraper()
    markdown_content = "# Test Markdown"
    output_file = "test_output.md"

    # call the method under test
    scraper.save_markdown(markdown_content, output_file)

    # assert that open was called with the correct file name and mode
    mock_open.assert_called_once_with(output_file, "w")

    # assert write was called with the content
    mock_file.write.assert_called_once_with(markdown_content)
=======
from unittest.mock import MagicMock, patch

import pytest
import requests

from main_entry import MarkdownScraper


@pytest.fixture
def scraper():
    return MarkdownScraper()


@patch("main.requests.Session.get")
def test_scrape_website_success(mock_get, scraper):
    mock_response = MagicMock()
    mock_response.status_code = 200
    mock_response.text = "<html><head><title>Test</title></head><body></body></html>"
    mock_get.return_value = mock_response

    result = scraper.scrape_website("http://example.com")
    assert result == "<html><head><title>Test</title></head><body></body></html>"


@patch("main.requests.Session.get")
def test_scrape_website_http_error(mock_get, scraper):
    mock_response = MagicMock()
    mock_response.raise_for_status.side_effect = requests.exceptions.HTTPError(
        "404 Not Found"
    )
    mock_get.return_value = mock_response

    with pytest.raises(requests.exceptions.HTTPError):
        scraper.scrape_website("http://example.com")


@patch("main.requests.Session.get")
def test_scrape_website_general_error(mock_get, scraper):
    mock_get.side_effect = Exception("Connection error")

    with pytest.raises(Exception) as exc_info:
        scraper.scrape_website("http://example.com")
    assert str(exc_info.value) == "Connection error"


def test_convert_to_markdown(scraper):
    html_content = """<html><head><title>Test</title></head>
    <body>
    <h1>Header 1</h1>
    <p>Paragraph 1</p>
    <a href='http://example.com'>Link</a>
    <img src='image.jpg' alt='Test Image'>
    <ul><li>Item 1</li><li>Item 2</li></ul>
    </body></html>"""

    expected_markdown = """# Test

## Header 1

Paragraph 1

[Link](http://example.com)

![Test Image](image.jpg)

- Item 1
- Item 2"""

    result = scraper.convert_to_markdown(html_content)
    assert result.strip() == expected_markdown.strip()


@patch("builtins.open")
def test_save_markdown(mock_open):
    # setup the mock file object
    mock_file = MagicMock()
    mock_open.return_value.__enter__.return_value = mock_file

    scraper = MarkdownScraper()
    markdown_content = "# Test Markdown"
    output_file = "test_output.md"

    # call the method under test
    scraper.save_markdown(markdown_content, output_file)

    # assert that open was called with the correct file name and mode
    mock_open.assert_called_once_with(output_file, "w")

    # assert write was called with the content
    mock_file.write.assert_called_once_with(markdown_content)
>>>>>>> f1b6a77f
<|MERGE_RESOLUTION|>--- conflicted
+++ resolved
@@ -1,10 +1,9 @@
-<<<<<<< HEAD
 from unittest.mock import MagicMock, patch
 
 import pytest
 import requests
 
-from main import MarkdownScraper
+from main1 import MarkdownScraper
 
 
 @pytest.fixture
@@ -89,96 +88,4 @@
     mock_open.assert_called_once_with(output_file, "w")
 
     # assert write was called with the content
-    mock_file.write.assert_called_once_with(markdown_content)
-=======
-from unittest.mock import MagicMock, patch
-
-import pytest
-import requests
-
-from main_entry import MarkdownScraper
-
-
-@pytest.fixture
-def scraper():
-    return MarkdownScraper()
-
-
-@patch("main.requests.Session.get")
-def test_scrape_website_success(mock_get, scraper):
-    mock_response = MagicMock()
-    mock_response.status_code = 200
-    mock_response.text = "<html><head><title>Test</title></head><body></body></html>"
-    mock_get.return_value = mock_response
-
-    result = scraper.scrape_website("http://example.com")
-    assert result == "<html><head><title>Test</title></head><body></body></html>"
-
-
-@patch("main.requests.Session.get")
-def test_scrape_website_http_error(mock_get, scraper):
-    mock_response = MagicMock()
-    mock_response.raise_for_status.side_effect = requests.exceptions.HTTPError(
-        "404 Not Found"
-    )
-    mock_get.return_value = mock_response
-
-    with pytest.raises(requests.exceptions.HTTPError):
-        scraper.scrape_website("http://example.com")
-
-
-@patch("main.requests.Session.get")
-def test_scrape_website_general_error(mock_get, scraper):
-    mock_get.side_effect = Exception("Connection error")
-
-    with pytest.raises(Exception) as exc_info:
-        scraper.scrape_website("http://example.com")
-    assert str(exc_info.value) == "Connection error"
-
-
-def test_convert_to_markdown(scraper):
-    html_content = """<html><head><title>Test</title></head>
-    <body>
-    <h1>Header 1</h1>
-    <p>Paragraph 1</p>
-    <a href='http://example.com'>Link</a>
-    <img src='image.jpg' alt='Test Image'>
-    <ul><li>Item 1</li><li>Item 2</li></ul>
-    </body></html>"""
-
-    expected_markdown = """# Test
-
-## Header 1
-
-Paragraph 1
-
-[Link](http://example.com)
-
-![Test Image](image.jpg)
-
-- Item 1
-- Item 2"""
-
-    result = scraper.convert_to_markdown(html_content)
-    assert result.strip() == expected_markdown.strip()
-
-
-@patch("builtins.open")
-def test_save_markdown(mock_open):
-    # setup the mock file object
-    mock_file = MagicMock()
-    mock_open.return_value.__enter__.return_value = mock_file
-
-    scraper = MarkdownScraper()
-    markdown_content = "# Test Markdown"
-    output_file = "test_output.md"
-
-    # call the method under test
-    scraper.save_markdown(markdown_content, output_file)
-
-    # assert that open was called with the correct file name and mode
-    mock_open.assert_called_once_with(output_file, "w")
-
-    # assert write was called with the content
-    mock_file.write.assert_called_once_with(markdown_content)
->>>>>>> f1b6a77f
+    mock_file.write.assert_called_once_with(markdown_content)